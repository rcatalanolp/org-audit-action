const core = require("@actions/core");
const artifact = require("@actions/artifact");
const github = require("@actions/github");
const { graphql } = require("@octokit/graphql");
const csvToMarkdown = require("csv-to-markdown-table");
const fs = require("fs");
const { promisify } = require("util");

const { JSONtoCSV } = require("./utils");
const { organizationQuery, enterpriseQuery } = require("./queries");

const writeFileAsync = promisify(fs.writeFile);

const ARTIFACT_FILE_NAME = "raw-data";
const DATA_FOLDER = "./data";
const ERROR_MESSAGE_ARCHIVED_REPO =
  "Must have push access to view repository collaborators.";
const ERROR_MESSAGE_TOKEN_UNAUTHORIZED =
  "Resource protected by organization SAML enforcement. You must grant your personal token access to this organization.";

!fs.existsSync(DATA_FOLDER) && fs.mkdirSync(DATA_FOLDER);

class CollectUserData {
  constructor(token, organization, enterprise, samlIdentities, options ) {
    this.validateInput(organization, enterprise);

    this.organizations = [{ login: organization }];
    this.enterprise = enterprise;
    this.options = options;
    this.result = options.data || {};
    this.normalizedData = [];
    this.trackedLastRepoCursor = null;
    this.samlIdentities = samlIdentities;

    this.initiateGraphQLClient(token);
    this.initiateOctokit(token);
  }

  validateInput(organization, enterprise) {
    if (organization && enterprise) {
      core.setFailed(
        "The organization and enterprise parameter are mutually exclusive."
      );
      process.exit();
    }
  }

  async createandUploadArtifacts() {
    if (!process.env.GITHUB_RUN_NUMBER) {
      return core.debug("not running in actions, skipping artifact upload");
    }

    const artifactClient = artifact.create();
    const artifactName = `user-report-${new Date().getTime()}`;
    const files = [
      `./data/${ARTIFACT_FILE_NAME}.json`,
      `./data/${ARTIFACT_FILE_NAME}.csv`
    ];
    const rootDirectory = "./";
    const options = { continueOnError: true };

    const uploadResult = await artifactClient.uploadArtifact(
      artifactName,
      files,
      rootDirectory,
      options
    );
    return uploadResult;
  }

  async postResultsToIssue(csv) {
    if (!this.options.postToIssue) {
      return core.info(
        `Skipping posting result to issue ${this.options.repository}.`
      );
    }

    const [owner, repo] = this.options.repository.split("/");
    const reportType = this.enterprise ? "Enterprise" : "Organization";

    let body = await csvToMarkdown(csv, ",", true);

    core.info(`Posting result to issue ${this.options.repository}.`);
    const { data: issue_response } = await this.octokit.issues.create({
      owner,
      repo,
      title: `${reportType} audit log report for ${new Date().toLocaleString()}`,
      body: body
    });

    core.info(issue_response);
    await this.octokit.issues.update({
      owner,
      repo,
      issue_number: issue_response.number,
      state: "closed"
    });
  }

  initiateGraphQLClient(token) {
    this.graphqlClient = graphql.defaults({
      headers: {
        authorization: `token ${token}`
      }
    });
  }

  initiateOctokit(token) {
    this.octokit = new github.GitHub(token);
  }

  async requestEnterpriseData() {
    const { enterprise } = await this.graphqlClient(enterpriseQuery, {
      enterprise: this.enterprise
    });
    return enterprise;
  }

  async requestOrganizationData(
    organization,
    collaboratorsCursor = null,
    repositoriesCursor = null
  ) {
    const { organization: data } = await this.graphqlClient(organizationQuery, {
      organization,
      collaboratorsCursor,
      repositoriesCursor
    });

    return data;
  }

  async collectData(organization, collaboratorsCursor, repositoriesCursor) {
    let data;
    try {
      data = await this.requestOrganizationData(
        organization,
        collaboratorsCursor,
        repositoriesCursor
      );
    } catch (error) {
      if (error.message === ERROR_MESSAGE_TOKEN_UNAUTHORIZED) {
        core.info(
          `⏸  The token you use isn't authorized to be used with ${organization}`
        );
        return null;
      }
      if (error.message == ERROR_MESSAGE_ARCHIVED_REPO) {
        core.info(
          `⏸  Skipping archived repository ${error.data.organization.repositories.nodes[0].name}`
        );
        await this.collectData(
          organization,
          null,
          error.data.organization.repositories.pageInfo.endCursor
        );
        return;
      }
    } finally {
      if (!data || !data.repositories.nodes.length) {
        core.info(
          `⏸  No data found for ${organization}, probably you don't have the right permission`
        );
        return;
      }

      const repositoriesPage = data.repositories;
      const currentRepository = repositoriesPage.nodes[0];
      const collaboratorsPage = currentRepository.collaborators;
      let result;
      if (!this.result[organization]) {
        result = this.result[organization] = data;
        this.trackedLastRepoCursor = repositoriesCursor;
      } else {
        result = this.result[organization];

        const repositoriesInResult = result.repositories.nodes.length;
        const lastRepositoryInResult =
          result.repositories.nodes[repositoriesInResult - 1];

        if (result && currentRepository.name === lastRepositoryInResult.name) {
          lastRepositoryInResult.collaborators.edges = [
            ...lastRepositoryInResult.collaborators.edges,
            ...collaboratorsPage.edges
          ];
        } else {
          this.trackedLastRepoCursor = repositoriesCursor;
          result.repositories.nodes = [
            ...result.repositories.nodes,
            currentRepository
          ];
        }
      }

      this.result[organization] = result;

      if (collaboratorsPage.pageInfo.hasNextPage === true) {
        let repoStartCursor = this.trackedLastRepoCursor;
        core.info(
          `⏳ Still scanning ${currentRepository.name}, current member count: ${
            result.repositories.nodes[result.repositories.nodes.length - 1]
              .collaborators.edges.length
          }`
        );
        await this.collectData(
          organization,
          collaboratorsPage.pageInfo.endCursor,
          repoStartCursor
        );
        return;
      }
      core.info(
        `✅ Finished scanning ${
          result.repositories.nodes[result.repositories.nodes.length - 1].name
        }, total number of members: ${
          result.repositories.nodes[result.repositories.nodes.length - 1]
            .collaborators.edges.length
        }`
      );

      if (repositoriesPage.pageInfo.hasNextPage === true) {
        await this.collectData(
          organization,
          null,
          repositoriesPage.pageInfo.endCursor
        );
        return;
      }

      return this.result[organization];
    }
  }

  async startCollection() {
    if (this.enterprise) {
      const enterpriseData = await this.requestEnterpriseData();
      this.organizations = enterpriseData.organizations.nodes;
    }

    try {
      for (const { login } of this.organizations) {
        core.startGroup(`🔍 Start collecting for organization ${login}.`);
        this.result[login] = null;
        await this.collectData(login);

        if (this.result[login]) {
          core.info(
            `✅ Finished collecting for organization ${login}, total number of repos: ${this.result[login].repositories.nodes.length}`
          );
          core.endGroup();
        }
      }

      await this.endCollection();
    } catch (err) {
      console.log(err);
      await this.endCollection();
    }
  }

  async endCollection() {
    this.normalizeResult();
    const json = this.normalizedData;

    if (!json.length) {
      return core.setFailed(`⚠️  No data collected. Stopping action`);
    }

    const csv = JSONtoCSV(json);

    await writeFileAsync(
      `${DATA_FOLDER}/${ARTIFACT_FILE_NAME}.json`,
      JSON.stringify(json)
    );
    await writeFileAsync(
      `${DATA_FOLDER}/${ARTIFACT_FILE_NAME}.csv`,
      csv
    );

    await this.createandUploadArtifacts();
    await this.postResultsToIssue(csv);
    process.exit();
  }

  normalizeResult() {
    core.info(`⚛  Normalizing result.`);
    Object.keys(this.result).forEach(organization => {
      if (
        !this.result[organization] ||
        !this.result[organization].repositories
      ) {
        return;
      }
<<<<<<< HEAD
=======
      let useSamlIdentities = false;
      // if samlIdentities:true is specified and samlIdentities exist for the organization ...
      if (this.samlIdentities == "true" && this.result[organization].samlIdentityProvider) {
        useSamlIdentities = true;
      }
      //TODO: find the correct plact for this error
      if (this.samlIdentities == "true" && !this.result[organization].samlIdentityProvider) {
        core.info(
          `⏸  No SAML Identities found for ${organization}, SAML SSO is either not configured or no member accounts are linked to your SAML IdP`
        );
      }

      let externalIdentities;
      if (useSamlIdentities == true) {
        externalIdentities = this.result[organization].samlIdentityProvider.externalIdentities;
      }
>>>>>>> 84850353
      this.result[organization].repositories.nodes.forEach(repository => {
        if (!repository.collaborators.edges) {
          return;
        }

        repository.collaborators.edges.forEach(collaborator => {
<<<<<<< HEAD
=======
          // map collaborator login to samlIdentity
          let samlIdentity;
          if (useSamlIdentities == true) {
            samlIdentity = "";
            externalIdentities.edges.forEach(identity => {
              if (identity.node.user.login == collaborator.node.login) {
                  samlIdentity = identity.node.samlIdentity.nameId;
              }
            })
          }

>>>>>>> 84850353
          this.normalizedData.push({
            ...(this.enterprise ? { enterprise: this.enterprise } : null),
            organization,
            repository: repository.name,
            name: collaborator.node.name,
            login: collaborator.node.login,
<<<<<<< HEAD
=======
            ...((useSamlIdentities == true) ? { samlIdentity: samlIdentity } : null),
>>>>>>> 84850353
            permission: collaborator.permission
          });
        });
      });
    });
  }
}

const main = async () => {
  const token = core.getInput("token") || process.env.TOKEN;
  const organization = core.getInput("organization") || process.env.ORGANIZATION;
  const enterprise = core.getInput("enterprise") || process.env.ENTERPRISE;
  const samlIdentities = core.getInput("samlIdentities") || process.env.samlIdentities

  const Collector = new CollectUserData(token, organization, enterprise, samlIdentities, {
    repository: process.env.GITHUB_REPOSITORY,
    postToIssue: core.getInput("issue") || process.env.ISSUE
  });
  await Collector.startCollection();
};

try {
  main();
} catch (error) {
  core.setFailed(error.message);
}<|MERGE_RESOLUTION|>--- conflicted
+++ resolved
@@ -291,8 +291,6 @@
       ) {
         return;
       }
-<<<<<<< HEAD
-=======
       let useSamlIdentities = false;
       // if samlIdentities:true is specified and samlIdentities exist for the organization ...
       if (this.samlIdentities == "true" && this.result[organization].samlIdentityProvider) {
@@ -309,15 +307,12 @@
       if (useSamlIdentities == true) {
         externalIdentities = this.result[organization].samlIdentityProvider.externalIdentities;
       }
->>>>>>> 84850353
       this.result[organization].repositories.nodes.forEach(repository => {
         if (!repository.collaborators.edges) {
           return;
         }
 
         repository.collaborators.edges.forEach(collaborator => {
-<<<<<<< HEAD
-=======
           // map collaborator login to samlIdentity
           let samlIdentity;
           if (useSamlIdentities == true) {
@@ -329,17 +324,13 @@
             })
           }
 
->>>>>>> 84850353
           this.normalizedData.push({
             ...(this.enterprise ? { enterprise: this.enterprise } : null),
             organization,
             repository: repository.name,
             name: collaborator.node.name,
             login: collaborator.node.login,
-<<<<<<< HEAD
-=======
             ...((useSamlIdentities == true) ? { samlIdentity: samlIdentity } : null),
->>>>>>> 84850353
             permission: collaborator.permission
           });
         });
